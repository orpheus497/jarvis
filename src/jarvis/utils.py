"""
Jarvis - Utility functions.

Created by orpheus497
Version: 2.4.0

Provides various utility functions for formatting, validation, and helpers.

Security improvements:
- Specific exception handling instead of bare except clauses
- Better error handling for timestamp parsing
"""

import ipaddress
import logging
import re
from datetime import datetime, timezone

logger = logging.getLogger(__name__)


def format_timestamp(iso_timestamp: str, format_str: str = "%Y-%m-%d %H:%M:%S") -> str:
    """
    Format an ISO timestamp to a human-readable string.

    Args:
        iso_timestamp: ISO 8601 timestamp string
        format_str: strftime format string

    Returns:
        Formatted timestamp string, or original if parsing fails
    """
    try:
        dt = datetime.fromisoformat(iso_timestamp.replace("Z", "+00:00"))
        return dt.strftime(format_str)
    except (ValueError, TypeError, AttributeError) as e:
        # Invalid timestamp format, type, or attribute error
        logger.debug(f"Failed to parse timestamp '{iso_timestamp}': {e}")
        return iso_timestamp


def format_timestamp_relative(iso_timestamp: str) -> str:
    """
    Format an ISO timestamp as relative time (e.g., '5 minutes ago').

    Args:
        iso_timestamp: ISO 8601 timestamp string

    Returns:
        Relative time string, or original if parsing fails
    """
    try:
        dt = datetime.fromisoformat(iso_timestamp.replace("Z", "+00:00"))
        now = datetime.now(timezone.utc)
        diff = now - dt

        seconds = diff.total_seconds()

        if seconds < 60:
            return "just now"
        elif seconds < 3600:
            minutes = int(seconds / 60)
            return f'{minutes} minute{"s" if minutes != 1 else ""} ago'
        elif seconds < 86400:
            hours = int(seconds / 3600)
            return f'{hours} hour{"s" if hours != 1 else ""} ago'
        elif seconds < 604800:
            days = int(seconds / 86400)
            return f'{days} day{"s" if days != 1 else ""} ago'
        else:
            return format_timestamp(iso_timestamp, "%Y-%m-%d")
    except (ValueError, TypeError, AttributeError) as e:
        # Invalid timestamp format, type, or attribute error
        logger.debug(f"Failed to parse relative timestamp '{iso_timestamp}': {e}")
        return iso_timestamp


def validate_port(port: int) -> bool:
    """
    Validate a port number.

    Args:
        port: Port number to validate

    Returns:
        True if valid, False otherwise
    """
    return 1024 <= port <= 65535


def validate_ip(ip: str, allow_private: bool = True, allow_loopback: bool = False) -> bool:
    """
    Validate an IP address (IPv4 or IPv6) with proper range checking.

    Rejects invalid IPs, loopback addresses (unless allow_loopback=True),
    unspecified addresses (0.0.0.0, ::), reserved addresses, link-local,
    and multicast addresses.

    Args:
        ip: IP address string (IPv4 or IPv6)
        allow_private: Whether to allow private IP ranges (default: True)
        allow_loopback: Whether to allow loopback addresses (default: False)

    Returns:
        True if valid IP address, False otherwise
    """
    try:
        ip_obj = ipaddress.ip_address(ip)

<<<<<<< HEAD
        # Handle loopback addresses (127.0.0.0/8, ::1) - check before reserved
        if ip_obj.is_loopback:
=======
        # Handle loopback addresses (127.0.0.0/8, ::1)
        if ip_obj.is_loopback:
            # Allow loopback only if explicitly enabled
>>>>>>> f0c73ab6
            return allow_loopback

        # Reject unspecified addresses (0.0.0.0, ::)
        if ip_obj.is_unspecified:
            return False

        # Reject reserved addresses (except loopback which is handled above)
        if ip_obj.is_reserved:
            return False

        # Reject link-local addresses (169.254.0.0/16, fe80::/10)
        if ip_obj.is_link_local:
            return False

        # Reject multicast addresses
        if ip_obj.is_multicast:
            return False

        # Optionally reject private addresses (10.0.0.0/8, 172.16.0.0/12, 192.168.0.0/16, etc.)
        return not (not allow_private and ip_obj.is_private)

    except ValueError:
        # Invalid IP address format
        return False


def validate_hostname(hostname: str) -> bool:
    """
    Validate a hostname.

    Args:
        hostname: Hostname string

    Returns:
        True if valid hostname, False otherwise
    """
<<<<<<< HEAD
    if not hostname or len(hostname) > 255:
=======
    # Empty hostnames are invalid
    if not hostname:
        return False

    if len(hostname) > 255:
>>>>>>> f0c73ab6
        return False

    if hostname[-1] == ".":
        hostname = hostname[:-1]

    # Check again after stripping trailing dot
    if not hostname:
        return False

    pattern = r"^[a-zA-Z0-9]([a-zA-Z0-9-]{0,61}[a-zA-Z0-9])?(\.[a-zA-Z0-9]([a-zA-Z0-9-]{0,61}[a-zA-Z0-9])?)*$"
    return bool(re.match(pattern, hostname))


def validate_uid(uid: str) -> bool:
    """
    Validate a UID format.

    Args:
        uid: UID string

    Returns:
        True if valid UID format, False otherwise
    """
    # UID should be 32 hexadecimal characters
    pattern = r"^[a-f0-9]{32}$"
    return bool(re.match(pattern, uid))


def validate_group_uid(gid: str) -> bool:
    """
    Validate a group UID format.

    Args:
        gid: Group ID string

    Returns:
        True if valid group ID format, False otherwise
    """
    # Group ID should be 'g' followed by 31 hexadecimal characters
    pattern = r"^g[a-f0-9]{31}$"
    return bool(re.match(pattern, gid))


def truncate_string(s: str, max_length: int, suffix: str = "...") -> str:
    """
    Truncate a string to a maximum length.

    Args:
        s: String to truncate
        max_length: Maximum length
        suffix: Suffix to add if truncated

    Returns:
        Truncated string
    """
    if len(s) <= max_length:
        return s
    return s[: max_length - len(suffix)] + suffix


def format_fingerprint(fingerprint: str) -> str:
    """
    Format a fingerprint for display with spaces every 4 characters.

    Args:
        fingerprint: Hex fingerprint string

    Returns:
        Formatted fingerprint
    """
    return " ".join(fingerprint[i : i + 4] for i in range(0, len(fingerprint), 4))


def get_initials(name: str) -> str:
    """
    Get initials from a name.

    Args:
        name: Name string

    Returns:
        Initials (up to 2 characters)
    """
    parts = name.strip().split()
    if len(parts) == 0:
        return "??"
    elif len(parts) == 1:
        return parts[0][:2].upper()
    else:
        return (parts[0][0] + parts[-1][0]).upper()


def sanitize_filename(filename: str) -> str:
    """
    Sanitize a filename by removing invalid characters.

    Args:
        filename: Filename to sanitize

    Returns:
        Sanitized filename
    """
    # Remove invalid characters
    invalid_chars = '<>:"/\\|?*'
    for char in invalid_chars:
        filename = filename.replace(char, "_")

    # Remove leading/trailing spaces and dots
    filename = filename.strip(". ")

    # Ensure not empty
    if not filename:
        filename = "unnamed"

    return filename


def get_platform_info() -> str:
    """
    Get platform information string.

    Returns:
        Platform information
    """
    import platform

    return f"{platform.system()} {platform.release()}"<|MERGE_RESOLUTION|>--- conflicted
+++ resolved
@@ -107,14 +107,8 @@
     try:
         ip_obj = ipaddress.ip_address(ip)
 
-<<<<<<< HEAD
         # Handle loopback addresses (127.0.0.0/8, ::1) - check before reserved
         if ip_obj.is_loopback:
-=======
-        # Handle loopback addresses (127.0.0.0/8, ::1)
-        if ip_obj.is_loopback:
-            # Allow loopback only if explicitly enabled
->>>>>>> f0c73ab6
             return allow_loopback
 
         # Reject unspecified addresses (0.0.0.0, ::)
@@ -151,15 +145,11 @@
     Returns:
         True if valid hostname, False otherwise
     """
-<<<<<<< HEAD
-    if not hostname or len(hostname) > 255:
-=======
     # Empty hostnames are invalid
     if not hostname:
         return False
 
     if len(hostname) > 255:
->>>>>>> f0c73ab6
         return False
 
     if hostname[-1] == ".":
